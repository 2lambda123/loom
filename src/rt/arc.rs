--- conflicted
+++ resolved
@@ -140,7 +140,6 @@
         })
     }
 
-<<<<<<< HEAD
     pub(crate) fn strong_count(&self) -> usize {
         self.branch(Action::Inspect);
 
@@ -155,10 +154,7 @@
         })
     }
 
-    fn branch(&self, action: Action) {
-=======
     fn branch(&self, action: Action, location: Location) {
->>>>>>> a93bf239
         let r = self.state;
         r.branch_action(action, location);
         assert!(
